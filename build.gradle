/*
 * Copyright (c) 2015 Mark Platvoet<mplatvoet@gmail.com>
 *
 * Permission is hereby granted, free of charge, to any person obtaining a copy
 * of this software and associated documentation files (the "Software"), to deal
 * in the Software without restriction, including without limitation the rights
 * to use, copy, modify, merge, publish, distribute, sublicense, and/or sell
 * copies of the Software, and to permit persons to whom the Software is
 * furnished to do so, subject to the following conditions:
 *
 * The above copyright notice and this permission notice shall be included in
 * all copies or substantial portions of the Software.
 *
 * THE SOFTWARE IS PROVIDED "AS IS", WITHOUT WARRANTY OF ANY KIND, EXPRESS OR
 * IMPLIED, INCLUDING BUT NOT LIMITED TO THE WARRANTIES OF MERCHANTABILITY,
 * FITNESS FOR A PARTICULAR PURPOSE AND NONINFRINGEMENT. IN NO EVENT SHALL THE
 * AUTHORS OR COPYRIGHT HOLDERS BE LIABLE FOR ANY CLAIM, DAMAGES OR OTHER
 * LIABILITY, WHETHER IN AN ACTION OF CONTRACT, TORT OR OTHERWISE, ARISING FROM,
 * THE SOFTWARE.
 */

buildscript {
<<<<<<< HEAD
    ext.kotlinVersion = '1.0.0-rc-1025'
=======
    ext.kotlinVersion = '1.0.0-rc-1036'
>>>>>>> 1af0fc0c
    ext.extraConfVersion = '2.2.+'

    repositories {
        mavenCentral()
        jcenter()
        maven {
            url "http://dl.bintray.com/kotlin/kotlin-eap"
        }
        maven {
            url 'http://oss.sonatype.org/content/repositories/snapshots'
        }
    }
    dependencies {
        classpath "org.jetbrains.kotlin:kotlin-gradle-plugin:$kotlinVersion"
        classpath "com.netflix.nebula:gradle-extra-configurations-plugin:$extraConfVersion"
        classpath 'com.jfrog.bintray.gradle:gradle-bintray-plugin:1.5'
    }
}

allprojects {
    ext {
<<<<<<< HEAD
        appVersion = '3.0.0-rc.01025'
=======
        appVersion = '3.0.0-rc.1036.1'
>>>>>>> 1af0fc0c
        appGroup = 'nl.komponents.kovenant'


        junitVersion = '4.12'

        sonatypeUsr = project.hasProperty('sonatypeUsername') ? sonatypeUsername : ''
        sonatypePwd = project.hasProperty('sonatypePassword') ? sonatypePassword : ''

        bintrayUsr = project.hasProperty('bintrayUsername') ? bintrayUsername : ''
        bintrayKey = project.hasProperty('bintrayApiKey') ? bintrayApiKey : ''
    }
}



subprojects {
    repositories {
        mavenCentral()
        maven {
            url 'http://oss.sonatype.org/content/repositories/snapshots'
        }
        maven {
            url "http://dl.bintray.com/kotlin/kotlin-eap"
        }
        maven {
            url 'https://oss.sonatype.org/content/groups/staging'
        }
    }

    def pomOnlyProject = project.name == "kovenant"

    apply plugin: 'optional-base'
    apply plugin: 'provided-base'
    apply plugin: 'kotlin'
    apply plugin: 'maven'
    apply plugin: 'signing'
    apply plugin: 'com.jfrog.bintray'

    compileJava {
        sourceCompatibility = "1.6"
        targetCompatibility = "1.6"
    }

    dependencies {
        compile "org.jetbrains.kotlin:kotlin-stdlib:${kotlinVersion}", optional

        testCompile "junit:junit:${junitVersion}"
        testCompile "org.jetbrains.kotlin:kotlin-test:${kotlinVersion}"
    }




    if (pomOnlyProject) {
        artifacts {}
    } else {
        task javadocJar(type: Jar) {
            classifier = 'javadoc'
            from javadoc
        }

        task sourcesJar(type: Jar) {
            classifier = 'sources'
            from sourceSets.main.allSource
        }

        artifacts {
            archives jar
            archives javadocJar
            archives sourcesJar
        }
        signing {
            sign configurations.archives
        }

        task releaseSub {
            dependsOn signArchives
        }
    }



    uploadArchives {

        if (!pomOnlyProject) {
            dependsOn releaseSub
        }

        repositories.mavenDeployer {
            if (!pomOnlyProject) {
                configuration = configurations.archives
            }

            beforeDeployment { MavenDeployment deployment -> signing.signPom(deployment) }


            repository(url: "https://oss.sonatype.org/service/local/staging/deploy/maven2") {
                authentication(userName: sonatypeUsr, password: sonatypePwd)
            }

            snapshotRepository(url: 'https://oss.sonatype.org/content/repositories/snapshots') {
                authentication(userName: sonatypeUsr, password: sonatypePwd)
            }

            pom.whenConfigured { configgedPom ->
                configgedPom.dependencies.removeAll { dep ->
                    dep.scope == "test"
                }

                configgedPom.dependencies = configgedPom.dependencies.sort { dep ->
                    "$dep.scope:$dep.groupId:$dep.artifactId"
                }

                configgedPom.project {
                    name project.name
                    packaging(pomOnlyProject ? 'pom' : 'jar')
                    description project.description
                    url 'http://kovenant.komponents.nl'
                    inceptionYear '2015'

                    scm {
                        url 'https://github.com/mplatvoet/kovenant'
                        connection 'scm:git:git@github.com:mplatvoet/kovenant.git'
                    }

                    licenses {
                        license {
                            name 'MIT License'
                            url 'http://opensource.org/licenses/MIT'
                            distribution 'repo'
                        }
                    }

                    developers {
                        developer {
                            id 'mplatvoet'
                            name 'Mark Platvoet'
                            email 'mplatvoet@gmail.com'
                            url 'http://mplatvoet.nl'
                        }
                    }

                    issueManagement {
                        system = "YouTrack"
                        url = "http://issues.komponents.nl/youtrack/issues?q=project%3A+Kovenant"
                    }
                }
            }

        }
    }

    bintray {
        user = bintrayUsr
        key = bintrayKey
        pkg {
            repo = 'komponents'
            name = project.name
            licenses = ['MIT']
            vcsUrl = 'scm:git:git@github.com:mplatvoet/kovenant.git'

            version {
                name = appVersion
                desc = 'n/a'
                released = new Date()
            }
            publicDownloadNumbers = false
            configurations = ['archives']
        }
        publish = true
        dryRun = false
    }
}

gradle.taskGraph.whenReady { taskGraph ->
    def branchName = System.getenv('CIRCLE_BRANCH')?.trim()

    if ('master'.equals(branchName) || taskGraph.hasTask(release) || taskGraph.hasTask(bintray)) {
        allprojects*.version = appVersion
    } else {
        allprojects*.version = "$appVersion-SNAPSHOT"
    }
    allprojects*.group = appGroup
}

task jars() {
    dependsOn subprojects.findAll { it.name != 'kovenant' }.jar
    dependsOn subprojects.findAll { it.name != 'kovenant' }.sourcesJar
    dependsOn subprojects.findAll { it.name != 'kovenant' }.javadocJar
}

task release() {
    dependsOn subprojects.uploadArchives
}

task bintray {
    dependsOn subprojects.bintrayUpload
}

task wrapper(type: Wrapper) {
    gradleVersion = '2.10'

    doLast() {
        def gradleOpts = "-XX:MaxMetaspaceSize=1024m -Xmx1024m"
        def gradleBatOpts = "$gradleOpts -XX:MaxHeapSize=256m"
        File wrapperFile = file("gradlew")
        wrapperFile.text = wrapperFile.text.replace("DEFAULT_JVM_OPTS=",
                "GRADLE_OPTS=\"$gradleOpts \$GRADLE_OPTS\"\nDEFAULT_JVM_OPTS=")
        File wrapperBatFile = file("gradlew.bat")
        wrapperBatFile.text = wrapperBatFile.text.replace("set DEFAULT_JVM_OPTS=",
                "set GRADLE_OPTS=$gradleBatOpts %GRADLE_OPTS%\nset DEFAULT_JVM_OPTS=")
    }
}




defaultTasks 'clean', 'jars'

<|MERGE_RESOLUTION|>--- conflicted
+++ resolved
@@ -20,11 +20,7 @@
  */
 
 buildscript {
-<<<<<<< HEAD
-    ext.kotlinVersion = '1.0.0-rc-1025'
-=======
     ext.kotlinVersion = '1.0.0-rc-1036'
->>>>>>> 1af0fc0c
     ext.extraConfVersion = '2.2.+'
 
     repositories {
@@ -46,11 +42,7 @@
 
 allprojects {
     ext {
-<<<<<<< HEAD
-        appVersion = '3.0.0-rc.01025'
-=======
         appVersion = '3.0.0-rc.1036.1'
->>>>>>> 1af0fc0c
         appGroup = 'nl.komponents.kovenant'
 
 
