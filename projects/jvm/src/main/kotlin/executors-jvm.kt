/*
 * Copyright (c) 2015 Mark Platvoet<mplatvoet@gmail.com>
 *
 * Permission is hereby granted, free of charge, to any person obtaining a copy
 * of this software and associated documentation files (the "Software"), to deal
 * in the Software without restriction, including without limitation the rights
 * to use, copy, modify, merge, publish, distribute, sublicense, and/or sell
 * copies of the Software, and to permit persons to whom the Software is
 * furnished to do so, subject to the following conditions:
 *
 * The above copyright notice and this permission notice shall be included in
 * all copies or substantial portions of the Software.
 *
 * THE SOFTWARE IS PROVIDED "AS IS", WITHOUT WARRANTY OF ANY KIND, EXPRESS OR
 * IMPLIED, INCLUDING BUT NOT LIMITED TO THE WARRANTIES OF MERCHANTABILITY,
 * FITNESS FOR A PARTICULAR PURPOSE AND NONINFRINGEMENT. IN NO EVENT SHALL THE
 * AUTHORS OR COPYRIGHT HOLDERS BE LIABLE FOR ANY CLAIM, DAMAGES OR OTHER
 * LIABILITY, WHETHER IN AN ACTION OF CONTRACT, TORT OR OTHERWISE, ARISING FROM,
 * THE SOFTWARE.
 */

package nl.komponents.kovenant.jvm

import nl.komponents.kovenant.Dispatcher
import java.lang.ref.Reference
import java.lang.ref.WeakReference
import java.util.ArrayList
import java.util.concurrent.*
import java.util.concurrent.atomic.AtomicInteger
import java.util.concurrent.atomic.AtomicReference


/**
 * Convenience method to convert an Executor to an Dispatcher
 */
public fun Executor.asDispatcher(): Dispatcher = when (this) {
    is Dispatcher -> this
    is ExecutorService -> ExecutorServiceDispatcher(this)
    else -> ExecutorDispatcher(this)
}

public fun Dispatcher.asExecutor(): Executor = when (this) {
    is Executor -> this
    else -> DispatcherExecutor(this)
}

public fun Dispatcher.asExecutorService(): ExecutorService = when (this) {
    is ExecutorService -> this
    else -> DispatcherExecutorService(this)
}

private data open class ExecutorDispatcher(private val executor: Executor) : Dispatcher, Executor by executor {
    override val terminated: Boolean get() {
        throw UnsupportedOperationException("Don't know how to determine if $executor is terminated")
    }

    override val stopped: Boolean get() {
        throw UnsupportedOperationException("Don't know how to determine if $executor is shutdown")
    }

    override fun stop(force: Boolean, timeOutMs: Long, block: Boolean): List<() -> Unit> {
        throw UnsupportedOperationException("Don't know how to shutdown $executor")
    }

    override fun tryCancel(task: () -> Unit): Boolean = false

    override fun offer(task: () -> Unit): Boolean {
        try {
            executor.execute(task)
            return true
        } catch(e: RejectedExecutionException) {
            return false
        }
    }
}

private data class ExecutorServiceDispatcher(private val executor: ExecutorService) :
        ExecutorDispatcher(executor), ExecutorService by executor {
    override fun isTerminated(): Boolean = executor.isTerminated()

    override fun isShutdown(): Boolean = executor.isShutdown()

    override fun stop(force: Boolean, timeOutMs: Long, block: Boolean): List<() -> Unit> {
        if (force) {
            executor.shutdownNow()
            return listOf()
        } else if (block) {
            //I guess waiting a year is enough for peoples patience
            executor.awaitTermination(356, TimeUnit.DAYS)
            return listOf()
        } else if (timeOutMs > 0){
            if(executor.awaitTermination(timeOutMs, TimeUnit.MILLISECONDS)) {
                return listOf()
            } else {
                return executor.shutdownNow().toFunctions()
            }
        }

        return executor.shutdownNow().toFunctions()
    }

    override fun tryCancel(task: () -> Unit): Boolean = false


    private fun List<Runnable>.toFunctions() : List<() -> Unit> = this map {{it.run()}}
}



private data open class DispatcherExecutor(private val dispatcher: Dispatcher) : Executor, Dispatcher by dispatcher {
    override fun execute(command: Runnable) {
        dispatcher.offer { command.run() }
    }
}


private data class DispatcherExecutorService(private val dispatcher: Dispatcher) : DispatcherExecutor(dispatcher), ExecutorService {
    private val cancelHandle = WeakRefCancelHandle(dispatcher)

    override fun <T> submit(task: Callable<T>): Future<T> {
        val futureFunction = FutureFunction(cancelHandle, task)
        dispatcher.offer(futureFunction)
        return futureFunction
    }

    override fun <T> submit(task: Runnable, result: T): Future<T> {
        val futureFunction = FutureFunction(cancelHandle, StaticResultCallable(task, result))
        dispatcher.offer(futureFunction)
        return futureFunction
    }

    override fun submit(task: Runnable): Future<*> {
        val futureFunction = FutureFunction(cancelHandle, VoidCallable(task))
        dispatcher.offer(futureFunction)
        return futureFunction
    }

    override fun <T> invokeAny(tasks: MutableCollection<out Callable<T>>): T = invokeAny(tasks, 0, TimeUnit.DAYS)

    override fun <T> invokeAny(tasks: MutableCollection<out Callable<T>>, timeout: Long, unit: TimeUnit): T {

        //Use a copy because if the provided list is modified (in size) this can become a deadlock
        val copy = ArrayList(tasks)
        if (copy.isEmpty()) throw IllegalArgumentException("empty task list")

        val taskCount = AtomicInteger(copy.size())
        val singleLatch = CountDownLatch(1)



        val result = AtomicReference<T>(null)
        val error = AtomicReference<Exception>(null)
        val allFutures = tasks mapIndexed { idx, task ->
            val function = FutureFunction(cancelHandle, task) {
                self ->
                try {
                    val value = self.get()
                    if( result.compareAndSet(null, value)) {
                        singleLatch.countDown()
                    }
                } catch (e:Exception) {
                    error.compareAndSet(null, e)
                } finally {
                    taskCount.decrementAndGet()
                }
            }
            if (!dispatcher.offer(function)) {
                throw RejectedExecutionException(task.toString())
            }
            function
        }

        val start = System.currentTimeMillis()
        val timeoutMs = TimeUnit.MILLISECONDS.convert(timeout, unit)
        val interval = Math.min(10, timeoutMs)
        fun keepWaiting() = timeoutMs < 1 || System.currentTimeMillis() - start < timeoutMs

        while (singleLatch.getCount() > 0 && taskCount.get() > 0 && keepWaiting()) {
            try {
                singleLatch.await(interval, TimeUnit.MILLISECONDS)
            } catch(e: InterruptedException) {
                //cancel all futures that haven't started
                allFutures forEach { future -> future.cancel(false) }
                throw e
            }
        }

        //Cancel all
        allFutures forEach { future -> future.cancel(false) }

        val value = result.get()
        if (value != null) {
            return value
        }

        throw ExecutionException("No task was successful", error.get())
    }

    override fun isTerminated(): Boolean = dispatcher.terminated

    override fun shutdownNow(): MutableList<Runnable> {
        val remains = dispatcher.stop(force = true)
        //kotlin seems to struggle with type inference here, infers Any instead of Runnable.
        val runnables = remains.map<() -> Unit, Runnable> { fn ->
            when (fn) {
                is Runnable -> fn
                is FutureFunction<*> -> when (fn.callable) {
                    is StaticResultCallable<*> -> fn.callable.task
                    is VoidCallable -> fn.callable.task
                    else -> FunctionRunnable(fn)
                }
                else -> FunctionRunnable(fn)
            }

        }
        return runnables.toMutableList()
    }

    override fun isShutdown(): Boolean = dispatcher.stopped

    override fun awaitTermination(timeout: Long, unit: TimeUnit): Boolean {
        val timeOutMs = TimeUnit.MILLISECONDS.convert(timeout, unit)
        val remains = dispatcher.stop(timeOutMs = timeOutMs)
        return remains.isEmpty()
    }

    override fun <T> invokeAll(tasks: MutableCollection<out Callable<T>>): MutableList<Future<T>> = invokeAll(tasks, 0, TimeUnit.DAYS)

    override fun <T> invokeAll(tasks: MutableCollection<out Callable<T>>, timeout: Long, unit: TimeUnit): MutableList<Future<T>> {
        if (tasks.isEmpty()) return ArrayList()

        //Use a copy because if the provided list is modified (in size) this can become a deadlock
        val copy = ArrayList(tasks)

        val latch = CountDownLatch(copy.size())

        //Leveraging a concurrent HashMap for the finished tasks. Using the array index
        //as a key. This way order can be retained of the original list. It's no requirement but is
        //what might be expected
        val finishedFutures = ConcurrentHashMap<Int, Future<T>?>()

        val allFutures = tasks mapIndexed { idx, task ->
            val function = FutureFunction(cancelHandle, task) {
                self ->
                finishedFutures.put(idx, self)
                latch.countDown()
            }
            if (!dispatcher.offer(function)) {

                throw RejectedExecutionException(task.toString())
            }
            function
        }

        try {
            if (timeout <= 0L) latch.await() else latch.await(timeout, unit)
        } catch(e: InterruptedException) {
            //cancel all futures that haven't started
            allFutures forEach { future -> future.cancel(false) }
            throw e
        }

        val finished = finishedFutures.entrySet() sortBy { entry -> entry.key } map { entry -> entry.value }

        //TODO, M13 implementation
        /*val finished = finishedFutures.entrySet() sortedBy { entry -> entry.key } map { entry -> entry.value }*/

        //Can happen when we are using a timeout on the latch
        if (finished.size() < allFutures.size()) {
            val toCancel = allFutures subtract finished
            toCancel.forEach { task -> task?.cancel(false) }
        }

        return ArrayList(finished.filterNotNull())

    }

    override fun shutdown() {
        dispatcher.stop(block = false)
    }

}


private interface CancelHandle {
    fun <V> cancel(future: FutureFunction<V>): Boolean
}

//Using weak references avoids that futures that are retained
//are accidentally keeping a whole dispatcher service alive.
private class WeakRefCancelHandle(dispatcher: Dispatcher) : CancelHandle {
    private val reference: Reference<Dispatcher>

    init {
        reference = WeakReference(dispatcher)
    }

    override fun <V> cancel(future: FutureFunction<V>): Boolean {
        val dispatcher = reference.get()
        return if (dispatcher == null) false else dispatcher.tryCancel(future)
    }

}

private class FutureFunction<V>(private val cancelHandle: CancelHandle, val callable: Callable<V>,
                                private val doneFn: (FutureFunction<V>) -> Unit = {}) : Function0<Unit>, Future<V> {
    enum class State {PENDING, SUCCESS, ERROR }

    private @Volatile var state = State.PENDING
    private @Volatile var result: Any? = null
    private @Volatile var queue = 0

    @Suppress("PLATFORM_CLASS_MAPPED_TO_KOTLIN")
    private val mutex: Object = Object()


    override fun get(): V = get(0)

    override fun get(timeout: Long, unit: TimeUnit): V = get(TimeUnit.MILLISECONDS.convert(timeout, unit))

    @Suppress("UNREACHABLE_CODE")
    private fun get(timeout: Long): V {
        do {
<<<<<<< HEAD
            @suppress("UNCHECKED_CAST")
            when (state) {
                State.SUCCESS -> return result as V
                State.ERROR -> throw result as Exception
            }
=======
            @Suppress("UNCHECKED_CAST")
            if (state == State.SUCCESS) return result as V
            if (state == State.ERROR) throw result as Exception
>>>>>>> 5acfd0cf

            synchronized(mutex) {
                ++queue
                try {
                    while (!isDone()) mutex.wait(timeout)
                } finally {
                    --queue
                }
            }
        } while (true)
        throw Exception("unreachable")
    }

    override fun cancel(mayInterruptIfRunning: Boolean): Boolean = cancelHandle.cancel(this)

    override fun isDone(): Boolean = state == State.SUCCESS || state == State.ERROR


    override fun isCancelled(): Boolean = false

    override fun invoke() = try {
        setResult(callable.call(), State.SUCCESS)
    } catch (e: Exception) {
        setResult(e, State.ERROR)
    }

    private fun setResult(result: Any?, state: State) {
        this.result = result
        this.state = state
        if (queue > 0) {
            synchronized(mutex) {
                mutex.notifyAll()
            }
        }
        try {
            doneFn(this)
        } catch(e: Exception) {
            //ignore, yes, ignore
        }
    }

}

private class VoidCallable(val task: Runnable) : Callable<Unit?> {
    override fun call(): Unit? {
        task.run()
        return null
    }
}

private class StaticResultCallable<V>(val task: Runnable, private val result: V) : Callable<V> {
    override fun call(): V {
        task.run()
        return result
    }
}

private class FunctionRunnable(val fn: () -> Unit) : Runnable {
    override fun run() = fn()
}


private fun <T> Iterable<T>.toMutableList(): MutableList<T> {
    when (this) {
        is MutableList -> return this
        is Collection<T> -> return ArrayList(this)
    }
    val result = ArrayList<T>()

    this forEach {
        e ->
        result.add(e)
    }
    return result
}



<|MERGE_RESOLUTION|>--- conflicted
+++ resolved
@@ -260,10 +260,7 @@
             throw e
         }
 
-        val finished = finishedFutures.entrySet() sortBy { entry -> entry.key } map { entry -> entry.value }
-
-        //TODO, M13 implementation
-        /*val finished = finishedFutures.entrySet() sortedBy { entry -> entry.key } map { entry -> entry.value }*/
+        val finished = finishedFutures.entrySet() sortedBy { entry -> entry.key } map { entry -> entry.value }
 
         //Can happen when we are using a timeout on the latch
         if (finished.size() < allFutures.size()) {
@@ -321,17 +318,9 @@
     @Suppress("UNREACHABLE_CODE")
     private fun get(timeout: Long): V {
         do {
-<<<<<<< HEAD
-            @suppress("UNCHECKED_CAST")
-            when (state) {
-                State.SUCCESS -> return result as V
-                State.ERROR -> throw result as Exception
-            }
-=======
             @Suppress("UNCHECKED_CAST")
             if (state == State.SUCCESS) return result as V
             if (state == State.ERROR) throw result as Exception
->>>>>>> 5acfd0cf
 
             synchronized(mutex) {
                 ++queue
